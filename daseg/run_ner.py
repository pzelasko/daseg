--- conflicted
+++ resolved
@@ -584,13 +584,7 @@
         cache_dir=args.cache_dir if args.cache_dir else None,
         **tokenizer_args,
     )
-<<<<<<< HEAD
-
-    # Make sure the tokenizer doesn't split the special turn symbol
-    tokenizer.add_special_tokens({'additional_special_tokens': NEW_TURN})
-=======
     tokenizer.add_special_tokens({'additional_special_tokens': [NEW_TURN]})
->>>>>>> 6b9238c5
 
     model = load_model(args, config)
     model.resize_token_embeddings(len(tokenizer))
